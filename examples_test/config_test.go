--- conflicted
+++ resolved
@@ -31,11 +31,7 @@
 	// perform a lookup.
 	//
 	// The DoWithParent is meant to be called once and the created context can then be used for any number of lookups that
-<<<<<<< HEAD
-	// uses the same configuration. The session's life-cycle can be compared to the compilers life-cycle in puppet.
-=======
 	// uses the same configuration. The session's life-cycle can be compared to the compiler's life-cycle in puppet.
->>>>>>> f155fe68
 	hiera.DoWithParent(context.Background(), sayHello, nil, func(c px.Context) {
 		result := hiera.Lookup(hiera.NewInvocation(c, nil, nil), `hello`, nil, nil)
 		if result == nil || `hello world` != result.String() {
