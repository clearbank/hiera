--- conflicted
+++ resolved
@@ -46,11 +46,7 @@
 				return nil, false
 			}
 		}
-<<<<<<< HEAD
-		panic(eval.Error(c, LOOKUP_DIG_MISMATCH, issue.H{`type`: eval.GenericValueType(v), `segment`: p, `key`: k.orig}))
-=======
-		eval.Error(c, HIERA_DIG_MISMATCH, issue.H{`type`: v.Type(), `segment`: p, `key`: k.orig})
->>>>>>> 9fff5c10
+		panic(eval.Error(c, HIERA_DIG_MISMATCH, issue.H{`type`: eval.GenericValueType(v), `segment`: p, `key`: k.orig}))
 	}
 	return v, true
 }
@@ -71,12 +67,12 @@
 	mungePart := func(ix int, part string) interface{} {
 		if i, err := strconv.ParseInt(part, 10, 32); err == nil {
 			if ix == 0 {
-				panic(eval.Error(ctx, LOOKUP_FIRST_KEY_SEGMENT_INT, issue.H{`key`: key}))
+				panic(eval.Error(ctx, HIERA_FIRST_KEY_SEGMENT_INT, issue.H{`key`: key}))
 			}
 			return int(i)
 		}
 		if part == `` {
-			panic(eval.Error(ctx, LOOKUP_EMPTY_KEY_SEGMENT, issue.H{`key`: key}))
+			panic(eval.Error(ctx, HIERA_EMPTY_KEY_SEGMENT, issue.H{`key`: key}))
 		}
 		return part
 	}
@@ -105,5 +101,5 @@
 		}
 		b.WriteRune(c)
 	}
-	panic(eval.Error(ctx, LOOKUP_UNTERMINATED_QUOTE, issue.H{`key`: key}))
+	panic(eval.Error(ctx, HIERA_UNTERMINATED_QUOTE, issue.H{`key`: key}))
 }