--- conflicted
+++ resolved
@@ -78,15 +78,9 @@
 	if dflt == nil {
 		// nil (as opposed to UNDEF) means that no default was provided.
 		if len(names) == 1 {
-<<<<<<< HEAD
-			panic(eval.Error(c, LOOKUP_NAME_NOT_FOUND, issue.H{`name`: names[0]}))
-=======
-			err = eval.Error(c, HIERA_NAME_NOT_FOUND, issue.H{`name`: names[1]})
-		} else {
-			err = eval.Error(c, HIERA_NOT_ANY_NAME_FOUND, issue.H{`name_list`: names})
->>>>>>> 9fff5c10
+			panic(eval.Error(c, HIERA_NAME_NOT_FOUND, issue.H{`name`: names[0]}))
 		}
-		panic(eval.Error(c, LOOKUP_NOT_ANY_NAME_FOUND, issue.H{`name_list`: names}))
+		panic(eval.Error(c, HIERA_NOT_ANY_NAME_FOUND, issue.H{`name_list`: names}))
 	}
 	return dflt
 }
