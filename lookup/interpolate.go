package lookup

import (
	"github.com/puppetlabs/go-evaluator/eval"
	"github.com/puppetlabs/go-evaluator/types"
	"github.com/puppetlabs/go-issues/issue"
	"regexp"
	"strings"
)

var iplPattern = regexp.MustCompile(`%{[^}]*}`)
var emptyInterpolations = map[string]bool {
	``: true,
	`::`: true,
	`""`: true,
	"''": true,
	`"::"`: true,
	"'::'": true,
}

<<<<<<< HEAD
func Interpolate(ic Invocation, value eval.PValue, allowMethods bool) eval.PValue {
	result, _ := doInterpolate(ic, value, allowMethods)
	return result
}

func doInterpolate(ic Invocation, value eval.PValue, allowMethods bool) (eval.PValue, bool) {
=======
func Interpolate(c Context, value eval.Value, allowMethods bool) eval.Value {
	result, _ := doInterpolate(c, value, allowMethods)
	return result
}

func doInterpolate(ctx Context, value eval.Value, allowMethods bool) (eval.Value, bool) {
>>>>>>> 18375b04
	if s, ok := value.(*types.StringValue); ok {
		return interpolateString(ic, s.String(), allowMethods)
	}
	if a, ok := value.(*types.ArrayValue); ok {
		cp := a.AppendTo(make([]eval.Value, 0, a.Len()))
		changed := false
		for i, e := range cp {
			v, c := doInterpolate(ic, e, allowMethods)
			if c {
				changed = true
				cp[i] = v
			}
		}
		if changed {
			a = types.WrapArray(cp)
		}
		return a, changed
	}
	if h, ok := value.(*types.HashValue); ok {
		cp := h.AppendEntriesTo(make([]*types.HashEntry, 0, h.Len()))
		changed := false
		for i, e := range cp {
			k, kc := doInterpolate(ic, e.Key(), allowMethods)
			v, vc := doInterpolate(ic, e.Value(), allowMethods)
			if kc || vc {
				changed = true
				cp[i] = types.WrapHashEntry(k, v)
			}
		}
		if changed {
			h = types.WrapHash(cp)
		}
		return h, changed
	}
	return value, false
}

const scopeMethod = 1
const aliasMethod = 2
const lookupMethod = 3
const literalMethod = 4

var methodMatch = regexp.MustCompile(`^(\w+)\((?:["]([^"]+)["]|[']([^']+)['])\)$`)

<<<<<<< HEAD
func getMethodAndData(ic Invocation, expr string, allowMethods bool) (int, string) {
	if groups := methodMatch.FindStringSubmatch(expr); groups != nil {
		if !allowMethods {
			panic(eval.Error(ic.Context(), HIERA_INTERPOLATION_METHOD_SYNTAX_NOT_ALLOWED, issue.NO_ARGS))
=======
func getMethodAndData(expr string, allowMethods bool) (int, string) {
	if groups := methodMatch.FindStringSubmatch(expr); groups != nil {
		if !allowMethods {
			panic(eval.Error(HIERA_INTERPOLATION_METHOD_SYNTAX_NOT_ALLOWED, issue.NO_ARGS))
>>>>>>> 18375b04
		}
		data := groups[2]
		if data == `` {
			data = groups[3]
		}
		switch groups[1] {
		case `alias`:
			return aliasMethod, data
		case `hiera`, `lookup`:
			return lookupMethod, data
		case `literal`:
			return literalMethod, data
		case `scope`:
			return scopeMethod, data
		default:
<<<<<<< HEAD
			panic(eval.Error(ic.Context(), HIERA_INTERPOLATION_UNKNOWN_INTERPOLATION_METHOD, issue.H{`name`: groups[1]}))
=======
			panic(eval.Error(HIERA_INTERPOLATION_UNKNOWN_INTERPOLATION_METHOD, issue.H{`name`: groups[1]}))
>>>>>>> 18375b04
		}
	}
	return scopeMethod, expr
}

<<<<<<< HEAD
func interpolateString(ic Invocation, str string, allowMethods bool) (result eval.PValue, changed bool) {
	changed = false
=======
func interpolateString(c Context, str string, allowMethods bool) (result eval.Value, changed bool) {
>>>>>>> 18375b04
	if strings.Index(str, `%{`) < 0 {
		result = types.WrapString(str)
		return
	}
	str = iplPattern.ReplaceAllStringFunc(str, func (match string) string {
		expr := strings.TrimSpace(match[2:len(match)-1])
		if emptyInterpolations[expr] {
			return ``
		}
		var methodKey int
<<<<<<< HEAD
		methodKey, expr = getMethodAndData(ic, expr, allowMethods)
		if methodKey == aliasMethod && match != str {
			panic(eval.Error(ic.Context(), HIERA_INTERPOLATION_ALIAS_NOT_ENTIRE_STRING, issue.NO_ARGS))
=======
		methodKey, expr = getMethodAndData(expr, allowMethods)
		if methodKey == aliasMethod && match != str {
			panic(eval.Error(HIERA_INTERPOLATION_ALIAS_NOT_ENTIRE_STRING, issue.NO_ARGS))
>>>>>>> 18375b04
		}

		switch methodKey {
		case literalMethod:
			return expr
		case scopeMethod:
<<<<<<< HEAD
			val := resolveInScope(ic, expr, allowMethods)
			if val.Equals(eval.UNDEF, nil) {
				return ``
=======
			key := NewKey(expr)
			if val, ok := c.Scope().Get(key.Root()); ok {
				val, _ = doInterpolate(c, val, allowMethods)
				if val, ok = key.Dig(val); ok {
					return val.String()
				}
>>>>>>> 18375b04
			}
			return val.String()
		default:
			val := Lookup(ic, expr, eval.UNDEF, eval.EMPTY_MAP)
			if methodKey == aliasMethod {
				result = val
				return ``
			}
			return val.String()
		}
	})
	changed = true
	if result == nil {
		result = types.WrapString(str)
	}
	return

}

func resolveInScope(ic Invocation, expr string, allowMethods bool) eval.PValue {
	c := ic.Context()
	key := NewKey(c, expr)
	if val, ok := c.Scope().Get(key.Root()); ok {
		val, _ = doInterpolate(ic, val, allowMethods)
		if val, ok = key.Dig(c, val); ok {
			return val
		}
	}
	return eval.UNDEF
}<|MERGE_RESOLUTION|>--- conflicted
+++ resolved
@@ -18,21 +18,12 @@
 	"'::'": true,
 }
 
-<<<<<<< HEAD
-func Interpolate(ic Invocation, value eval.PValue, allowMethods bool) eval.PValue {
+func Interpolate(ic Invocation, value eval.Value, allowMethods bool) eval.Value {
 	result, _ := doInterpolate(ic, value, allowMethods)
 	return result
 }
 
-func doInterpolate(ic Invocation, value eval.PValue, allowMethods bool) (eval.PValue, bool) {
-=======
-func Interpolate(c Context, value eval.Value, allowMethods bool) eval.Value {
-	result, _ := doInterpolate(c, value, allowMethods)
-	return result
-}
-
-func doInterpolate(ctx Context, value eval.Value, allowMethods bool) (eval.Value, bool) {
->>>>>>> 18375b04
+func doInterpolate(ic Invocation, value eval.Value, allowMethods bool) (eval.Value, bool) {
 	if s, ok := value.(*types.StringValue); ok {
 		return interpolateString(ic, s.String(), allowMethods)
 	}
@@ -77,17 +68,10 @@
 
 var methodMatch = regexp.MustCompile(`^(\w+)\((?:["]([^"]+)["]|[']([^']+)['])\)$`)
 
-<<<<<<< HEAD
-func getMethodAndData(ic Invocation, expr string, allowMethods bool) (int, string) {
-	if groups := methodMatch.FindStringSubmatch(expr); groups != nil {
-		if !allowMethods {
-			panic(eval.Error(ic.Context(), HIERA_INTERPOLATION_METHOD_SYNTAX_NOT_ALLOWED, issue.NO_ARGS))
-=======
 func getMethodAndData(expr string, allowMethods bool) (int, string) {
 	if groups := methodMatch.FindStringSubmatch(expr); groups != nil {
 		if !allowMethods {
 			panic(eval.Error(HIERA_INTERPOLATION_METHOD_SYNTAX_NOT_ALLOWED, issue.NO_ARGS))
->>>>>>> 18375b04
 		}
 		data := groups[2]
 		if data == `` {
@@ -103,22 +87,14 @@
 		case `scope`:
 			return scopeMethod, data
 		default:
-<<<<<<< HEAD
-			panic(eval.Error(ic.Context(), HIERA_INTERPOLATION_UNKNOWN_INTERPOLATION_METHOD, issue.H{`name`: groups[1]}))
-=======
 			panic(eval.Error(HIERA_INTERPOLATION_UNKNOWN_INTERPOLATION_METHOD, issue.H{`name`: groups[1]}))
->>>>>>> 18375b04
 		}
 	}
 	return scopeMethod, expr
 }
 
-<<<<<<< HEAD
-func interpolateString(ic Invocation, str string, allowMethods bool) (result eval.PValue, changed bool) {
+func interpolateString(ic Invocation, str string, allowMethods bool) (result eval.Value, changed bool) {
 	changed = false
-=======
-func interpolateString(c Context, str string, allowMethods bool) (result eval.Value, changed bool) {
->>>>>>> 18375b04
 	if strings.Index(str, `%{`) < 0 {
 		result = types.WrapString(str)
 		return
@@ -129,35 +105,23 @@
 			return ``
 		}
 		var methodKey int
-<<<<<<< HEAD
-		methodKey, expr = getMethodAndData(ic, expr, allowMethods)
-		if methodKey == aliasMethod && match != str {
-			panic(eval.Error(ic.Context(), HIERA_INTERPOLATION_ALIAS_NOT_ENTIRE_STRING, issue.NO_ARGS))
-=======
 		methodKey, expr = getMethodAndData(expr, allowMethods)
 		if methodKey == aliasMethod && match != str {
 			panic(eval.Error(HIERA_INTERPOLATION_ALIAS_NOT_ENTIRE_STRING, issue.NO_ARGS))
->>>>>>> 18375b04
 		}
 
 		switch methodKey {
 		case literalMethod:
 			return expr
 		case scopeMethod:
-<<<<<<< HEAD
-			val := resolveInScope(ic, expr, allowMethods)
-			if val.Equals(eval.UNDEF, nil) {
-				return ``
-=======
 			key := NewKey(expr)
-			if val, ok := c.Scope().Get(key.Root()); ok {
-				val, _ = doInterpolate(c, val, allowMethods)
+			if val, ok := ic.Scope().Get(key.Root()); ok {
+				val, _ = doInterpolate(ic, val, allowMethods)
 				if val, ok = key.Dig(val); ok {
 					return val.String()
 				}
->>>>>>> 18375b04
 			}
-			return val.String()
+			return ``
 		default:
 			val := Lookup(ic, expr, eval.UNDEF, eval.EMPTY_MAP)
 			if methodKey == aliasMethod {
@@ -175,12 +139,11 @@
 
 }
 
-func resolveInScope(ic Invocation, expr string, allowMethods bool) eval.PValue {
-	c := ic.Context()
-	key := NewKey(c, expr)
-	if val, ok := c.Scope().Get(key.Root()); ok {
+func resolveInScope(ic Invocation, expr string, allowMethods bool) eval.Value {
+	key := NewKey(expr)
+	if val, ok := ic.Scope().Get(key.Root()); ok {
 		val, _ = doInterpolate(ic, val, allowMethods)
-		if val, ok = key.Dig(c, val); ok {
+		if val, ok = key.Dig(val); ok {
 			return val
 		}
 	}
