--- conflicted
+++ resolved
@@ -15,7 +15,6 @@
 )
 
 var sampleData = map[string]eval.PValue {
-<<<<<<< HEAD
   `first`: eval.Wrap(`value of first`),
   `array`: eval.Wrap([]string{`one`, `two`, `three`}),
 	`hash`: eval.Wrap(map[string]interface{}{`int`: 1, `string`: `one`, `array`: []string{`two`, `%{hiera('first')}`}}),
@@ -76,7 +75,7 @@
 
 func ExampleLookup_interpolateScope() {
 	eval.Puppet.DoWithParent(context.Background(), func(c eval.Context) error {
-		c = c.WithScope(impl.NewScope2(types.WrapHash4(issue.H{
+		c = c.WithScope(impl.NewScope2(types.WrapHash4(c, issue.H{
 			`world`: `cruel world`,
 		})))
 		lookup.DoWithParent(c, provider, func(c lookup.Context) error {
@@ -237,7 +236,7 @@
 	}
 
 	lookup.DoWithParent(context.Background(), cachingProvider, func(c lookup.Context) error {
-		c = c.WithScope(impl.NewScope2(types.WrapHash4(map[string]interface{}{
+		c = c.WithScope(impl.NewScope2(types.WrapHash4(c, map[string]interface{}{
 			`a`: `scope 'a'`,
 			`b`: `scope 'b'`,
 		}))).(lookup.Context)
@@ -245,59 +244,22 @@
 		fmt.Println(lookup.Lookup(c, `b`, nil, eval.EMPTY_MAP))
 		fmt.Println(lookup.Lookup(c, `a`, nil, eval.EMPTY_MAP))
 		fmt.Println(lookup.Lookup(c, `b`, nil, eval.EMPTY_MAP))
-=======
-	`first`: eval.Wrap(`value of first`),
-	`arr`: eval.Wrap([]string{`one`, `two`, `three`}),
-	`hash`: eval.Wrap(map[string]interface{}{`arr`: []string{`value 1`, `value 2`}}),
-	`second`: eval.Wrap(`includes %lookup('first')'`),
-}
-
-func sampleProvider(c eval.Context, key string, options eval.KeyedValue) (eval.PValue, bool, error) {
-	v, ok := sampleData[key]
-	return v, ok, nil
-}
-
-func ExampleDoWithParent() {
-	err := lookup.DoWithParent(context.Background(), sampleProvider, func(c eval.Context) error {
-		v, _ := lookup.Lookup(c, []string{`first`}, nil, nil)
-		fmt.Println(v)
->>>>>>> 02e8c86b
-		return nil
-	})
-	if err != nil {
-		fmt.Println(err)
-	}
+		return nil
+	})
 	// Output:
-<<<<<<< HEAD
 	// Creating and caching value for a
 	// generated value for scope 'a'
 	// Creating and caching value for b
 	// generated value for scope 'b'
-	// Returning cached value for a
 	// generated value for scope 'a'
-	// Returning cached value for b
 	// generated value for scope 'b'
-=======
-	// value of first
-}
-
-func ExampleLookup_dottedInt() {
-	lookup.DoWithParent(context.Background(), sampleProvider, func(c eval.Context) error {
-		v, _ := lookup.Lookup(c, []string{`arr.1`}, nil, nil)
+}
+
+func ExampleLookup_dottedStringInt() {
+	lookup.DoWithParent(context.Background(), provider, func(c lookup.Context) error {
+		v := lookup.Lookup(c, `hash.array.0`, nil, nil)
 		fmt.Println(v)
 		return nil
 	})
-	// Output:
-	// two
-}
-
-func ExampleLookup_dottedStringInt() {
-	lookup.DoWithParent(context.Background(), sampleProvider, func(c eval.Context) error {
-		v, _ := lookup.Lookup(c, []string{`hash.arr.0`}, nil, nil)
-		fmt.Println(v)
-		return nil
-	})
-	// Output:
-	// value 1
->>>>>>> 02e8c86b
+	// Output: two
 }